<br>
<p align="center">
  <img src="assets/logo.svg" alt="Blackbird Logo" width="2000"/>
</p>
<br>

[![Build Status](https://img.shields.io/badge/build-passing-brightgreen)]() [![License: Apache-2.0](https://img.shields.io/badge/License-Apache--2.0-blue)]() [![C++20](https://img.shields.io/badge/language-C++20-lightgrey)]()

# Blackbird

**A High-Performance RDMA based Distributed Storage System.**
<br>

Blackbird draws inspiration from [Microsoft/FARM](https://www.microsoft.com/en-us/research/project/farm/) and RDMA based KV store among other projects. It also takes cues from Redis for its simplicity and ubiquity. It delivers intelligent data placement, enabling applications to seamlessly offload data to a high-performance tiered system managing placement and latency for you.

**Use cases:** HPC & ML training/inference pipelines, realtime analytics, feature stores, and metadata-heavy services where Redis/Memcached lack tiering or RDMA, and Alluxio is too heavyweight.

---

## Key Features

- **RDMA-first performance:** UCX (RoCE/InfiniBand) with TCP fallback; zero-copy fast path  
- **CXL memory tier support:** Native support for CXL-attached memory as first-class storage tier  
- **Pluggable interconnects:** Proxy over CXL, NVLink, RoCE, and direct RDMA based on deployment  
- **Tiered caching:** GPU memory → CPU DRAM → CXL Memory → NVMe; policy-driven placement and eviction  
- **High availability:** Keystone control-plane with leader election & failover (etcd)  
- **Placement engine:** Topology-aware worker selection & load balancing  
- **Batch APIs:** High-throughput batched puts/gets/exists  
- **Observability:** Prometheus-style `/metrics`, health, and cluster stats


### Run Example
```bash
# 1) Start etcd
etcd --listen-client-urls http://localhost:2379 \
     --advertise-client-urls http://localhost:2379

# 2) Start Keystone (example)
./examples/keystone_example --etcd-endpoints localhost:2379
# Keystone:
#  - RPC: :9090
#  - Metrics (Prometheus): :9091/metrics
```

---

## API Overview (C++)

```cpp
// Existence
auto exists = keystone_service->object_exists("my_key");

// Worker lookup
auto workers = keystone_service->get_workers("my_key");

// Put workflow
auto placements = keystone_service->put_start("my_key", data_size, worker_config);
// ... perform UCX transfers to placements ...
auto ok = keystone_service->put_complete("my_key");

// Remove
auto removed = keystone_service->remove_object("my_key");

// Batch ops
auto ex = keystone_service->batch_object_exists(keys);
auto w  = keystone_service->batch_get_workers(keys);
auto ps = keystone_service->batch_put_start(keys, sizes, config);
```

**Data model basics**
- **Key:** string identifier  
- **Placements:** one-or-more workers per key (policy-driven)  
- **TTL:** optional expiry; **Soft pin:** opt-out of eviction  
- **UCX fields:** endpoint addresses, rkeys, region descriptors

---

<<<<<<< HEAD
## 🔌 CXL Memory Tier Support

Blackbird now supports **CXL (Compute Express Link)** attached memory as a first-class storage tier, enabling high-capacity, cache-coherent memory expansion for AI training and inference workloads.

### Supported CXL Configurations

- **CXL.mem**: Direct memory semantic access to CXL-attached volatile or persistent memory
- **CXL Type 2 Devices**: Accelerators with integrated CXL memory (compute + memory)
- **CXL Fabric**: Multi-device CXL topologies with switch/fabric support
- **CXL.cache**: Cache-coherent protocol for reduced latency access

### Transport Flexibility

Blackbird's pluggable transport layer allows proxying over various interconnects:

- **CXL** — Direct CXL.mem or RDMA over CXL fabric
- **NVLink** — For GPU-attached CXL memory pools
- **RoCE/InfiniBand** — Traditional RDMA transports
- **UCX** — Unified communication framework with automatic fallback

### CXL Integration Features

- **DAX (Direct Access)** mapping for zero-copy CXL memory operations
- **NUMA-aware placement** for optimal memory access patterns
- **Interleaving support** (256B, 4KB granularities) for bandwidth optimization
- **Multi-path resilience** with automatic fallback to UCX/NVLink/RoCE
- **Cache line alignment** for efficient CXL memory access

### Example Configuration

```yaml
# CXL Memory Pool Configuration
storage_pools:
  - pool_id: "cxl_memory_pool"
    storage_class: "CXL_MEMORY"
    capacity: 256_GB
    config:
      device_id: "cxl_mem0"
      dax_device: "/dev/dax0.0"
      numa_node: 1
      interleave_granularity: 256
      enable_persistent_mode: false
```

See [`configs/cxl_worker.yaml`](configs/cxl_worker.yaml) and [`examples/cxl_example.cpp`](examples/cxl_example.cpp) for complete examples.

---

## 📊 Monitoring & Health
=======
## Monitoring & Health
>>>>>>> 3ab41f46

```bash
# Prometheus metrics
curl -s http://localhost:9091/metrics | head -n 50
```

Programmatic stats:
```cpp
auto stats = keystone_service->get_cluster_stats();
if (is_ok(stats)) {
  auto s = get_value(stats);
  std::cout << "Active clients: " << s.active_clients << "\n";
  std::cout << "Total objects:  " << s.total_objects << "\n";
  std::cout << "Utilization:    " << (s.utilization * 100) << "%\n";
}
```

Health signals:
- Client heartbeats & TTL expiry  
- Worker liveness & chunk health  
- Automatic recovery & cleanup of orphaned placements

---

## Core Components

### Keystone (control plane)
- Object metadata & locations; worker liveness/status  
- Placement & load balancing; admission control  
- Client/session tracking; automatic failure handling  
- TTL/GC of objects; eviction coordination

### Clients/Workers (data plane)
- UCX endpoints; registered memory for RDMA  
- Local tier managers (GPU/DRAM/NVMe) with pluggable policies  
- Background compaction/defragmentation (future)

### etcd Integration
- Service discovery & registration  
- Leader election for Keystone HA  
- Distributed configuration and health registry

### Prerequisites
- **C++20** compiler (GCC ≥10 or Clang ≥12)  
- **CMake ≥3.20**  
- **UCX ≥1.12**  
- **etcd ≥3.4**  
- Libraries: `glog`, `nlohmann/json`, [yaLanTingLibs](https://github.com/alibaba/yalantinglibs)

### Build from Source
```bash
git clone https://github.com/blackbird-io/blackbird.git
cd blackbird
mkdir build && cd build
cmake -DCMAKE_BUILD_TYPE=Release ..
make -j"$(nproc)"
sudo make install # optional
```


### Build & Run Tests
```bash
cmake -S . -B build -DBUILD_TESTS=ON
cmake --build build -j"$(nproc)"
cd build && ctest --output-on-failure
```

## 🔭 Roadmap

- [ ] **v0.1:** Keystone MVP, basic client SDK, Prometheus metrics  
- [ ] **v0.2:** UCX client library GA, placement policies, benchmark suite  
- [ ] **v0.3:** Tier managers (GPU/DRAM/CXL/NVMe) + compaction/defrag  
- [ ] **v0.4:** CXL fabric manager integration, NVLink support for GPU pools  
- [ ] **v0.5:** Security (mTLS), ACLs, encryption-at-rest/in-flight  
- [ ] **v1.0:** Stability, perf tuning, operability hardening

### Active Development

- ✅ **CXL Memory Tier**: Basic CXL.mem support with DAX mapping
- 🔄 **CXL Fabric**: Multi-device topology with switch support (in progress)
- 🔄 **NVLink Integration**: GPU-to-CXL memory transfers (in progress)
- 📝 **Persistent CXL**: CXL persistent memory mode support (planned)

---

## 🔍 Comparison

| Feature            | Blackbird | Redis Cluster | Memcached | Alluxio |
|--------------------|-----------|---------------|-----------|---------|
| RDMA Support       | ✅ Native | ❌            | ❌        | ⚠️ Limited |
| Multi-tier Caching | ✅        | ❌            | ❌        | ✅       |
| Service Discovery  | ✅ etcd   | ⚠️ Manual     | ❌        | ✅       |
| High Availability  | ✅        | ✅            | ❌        | ✅       |
| Language           | C++20     | C             | C         | Java/Scala |

## 🤝 Contributing

We welcome issues and PRs.

1. Fork the repo  
2. Create a branch: `git checkout -b feature/awesome`  
3. Add your feature.
4. `clang-format`/`cppcheck` if available  
5. Open a PR

See `CONTRIBUTING.md` and `CODE_OF_CONDUCT.md` (coming soon).

---

## 📜 License

Apache - see [LICENSE](LICENSE).<|MERGE_RESOLUTION|>--- conflicted
+++ resolved
@@ -75,59 +75,7 @@
 
 ---
 
-<<<<<<< HEAD
-## 🔌 CXL Memory Tier Support
-
-Blackbird now supports **CXL (Compute Express Link)** attached memory as a first-class storage tier, enabling high-capacity, cache-coherent memory expansion for AI training and inference workloads.
-
-### Supported CXL Configurations
-
-- **CXL.mem**: Direct memory semantic access to CXL-attached volatile or persistent memory
-- **CXL Type 2 Devices**: Accelerators with integrated CXL memory (compute + memory)
-- **CXL Fabric**: Multi-device CXL topologies with switch/fabric support
-- **CXL.cache**: Cache-coherent protocol for reduced latency access
-
-### Transport Flexibility
-
-Blackbird's pluggable transport layer allows proxying over various interconnects:
-
-- **CXL** — Direct CXL.mem or RDMA over CXL fabric
-- **NVLink** — For GPU-attached CXL memory pools
-- **RoCE/InfiniBand** — Traditional RDMA transports
-- **UCX** — Unified communication framework with automatic fallback
-
-### CXL Integration Features
-
-- **DAX (Direct Access)** mapping for zero-copy CXL memory operations
-- **NUMA-aware placement** for optimal memory access patterns
-- **Interleaving support** (256B, 4KB granularities) for bandwidth optimization
-- **Multi-path resilience** with automatic fallback to UCX/NVLink/RoCE
-- **Cache line alignment** for efficient CXL memory access
-
-### Example Configuration
-
-```yaml
-# CXL Memory Pool Configuration
-storage_pools:
-  - pool_id: "cxl_memory_pool"
-    storage_class: "CXL_MEMORY"
-    capacity: 256_GB
-    config:
-      device_id: "cxl_mem0"
-      dax_device: "/dev/dax0.0"
-      numa_node: 1
-      interleave_granularity: 256
-      enable_persistent_mode: false
-```
-
-See [`configs/cxl_worker.yaml`](configs/cxl_worker.yaml) and [`examples/cxl_example.cpp`](examples/cxl_example.cpp) for complete examples.
-
----
-
-## 📊 Monitoring & Health
-=======
 ## Monitoring & Health
->>>>>>> 3ab41f46
 
 ```bash
 # Prometheus metrics
